package client

import (
	"context"
	"encoding/json"
	"errors"
	"fmt"
	"io"
	"net/http"
	"net/url"
	"strconv"
	"strings"

	sdkmath "cosmossdk.io/math"
	"github.com/bnb-chain/greenfield-go-sdk/types"
	gnfdTypes "github.com/bnb-chain/greenfield/types"
	permTypes "github.com/bnb-chain/greenfield/x/permission/types"
	storageTypes "github.com/bnb-chain/greenfield/x/storage/types"
	sdk "github.com/cosmos/cosmos-sdk/types"
	"github.com/rs/zerolog/log"

	"github.com/bnb-chain/greenfield-go-sdk/pkg/utils"
)

type Group interface {
	// CreateGroup create a new group on greenfield chain the group members can be initialized  or not
	CreateGroup(ctx context.Context, groupName string, opt types.CreateGroupOptions) (string, error)
	// DeleteGroup send DeleteGroup txn to greenfield chain and return txn hash
	DeleteGroup(ctx context.Context, groupName string, opt types.DeleteGroupOption) (string, error)
	// UpdateGroupMember support adding or removing members from the group and return the txn hash
	// groupOwnerAddr indicates the HEX-encoded string of the group owner address
	// addAddresses indicates the HEX-encoded string list of the member addresses to be added
	// removeAddresses indicates the HEX-encoded string list of the member addresses to be removed
	UpdateGroupMember(ctx context.Context, groupName string, groupOwnerAddr string,
		addAddresses, removeAddresses []string, opts types.UpdateGroupMemberOption) (string, error)
	// LeaveGroup make the member leave the specific group
	// groupOwnerAddr indicates the HEX-encoded string of the group owner address
	LeaveGroup(ctx context.Context, groupName string, groupOwnerAddr string, opt types.LeaveGroupOption) (string, error)
	// HeadGroup query the groupInfo on chain, return the group info if exists return err info if group not exist
	// groupOwnerAddr indicates the HEX-encoded string of the group owner address
	HeadGroup(ctx context.Context, groupName string, groupOwnerAddr string) (*storageTypes.GroupInfo, error)
	// HeadGroupMember query the group member info on chain, return true if the member exists in group
	// groupOwnerAddr indicates the HEX-encoded string of the group owner address
	// headMember indicates the HEX-encoded string of the group member address
	HeadGroupMember(ctx context.Context, groupName string, groupOwner, headMember string) bool
	// PutGroupPolicy apply group policy to user specified by principalAddr, the sender need to be the owner of the group
	// principalAddr indicates the HEX-encoded string of the principal address
	PutGroupPolicy(ctx context.Context, groupName string, principalAddr string, statements []*permTypes.Statement, opt types.PutPolicyOption) (string, error)
	// DeleteGroupPolicy  delete group policy of the principal, the sender need to be the owner of the group
	// principalAddr indicates the HEX-encoded string of the principal address
	DeleteGroupPolicy(ctx context.Context, groupName string, principalAddr string, opt types.DeletePolicyOption) (string, error)
	// GetBucketPolicyOfGroup get the bucket policy info of the group specified by group id
	// it queries a bucket policy that grants permission to a group
	GetBucketPolicyOfGroup(ctx context.Context, bucketName string, groupId uint64) (*permTypes.Policy, error)
	// GetObjectPolicyOfGroup get the object policy info of the group specified by group id
	// it queries an object policy that grants permission to a group
	GetObjectPolicyOfGroup(ctx context.Context, bucketName, objectName string, groupId uint64) (*permTypes.Policy, error)
<<<<<<< HEAD
	// ListGroupByNameAndPrefix get the group list by name and prefix
	// it providers fuzzy searches by inputting a specific name and prefix
	ListGroupByNameAndPrefix(ctx context.Context, name, prefix string, opts types.ListGroupsOptions) (types.ListGroupsResult, error)
=======
	// GetGroupPolicy get the group policy info of the user specified by principalAddr
	GetGroupPolicy(ctx context.Context, groupName string, principalAddr string) (*permTypes.Policy, error)
>>>>>>> 85197699
}

// CreateGroup create a new group on greenfield chain, the group members can be initialized or not
func (c *client) CreateGroup(ctx context.Context, groupName string, opt types.CreateGroupOptions) (string, error) {
	createGroupMsg := storageTypes.NewMsgCreateGroup(c.MustGetDefaultAccount().GetAddress(), groupName, opt.InitGroupMember, opt.Extra)
	return c.sendTxn(ctx, createGroupMsg, opt.TxOpts)
}

// DeleteGroup send DeleteGroup txn to greenfield chain and return txn hash
func (c *client) DeleteGroup(ctx context.Context, groupName string, opt types.DeleteGroupOption) (string, error) {
	deleteGroupMsg := storageTypes.NewMsgDeleteGroup(c.MustGetDefaultAccount().GetAddress(), groupName)
	return c.sendTxn(ctx, deleteGroupMsg, opt.TxOpts)
}

// UpdateGroupMember support adding or removing members from the group and return the txn hash
func (c *client) UpdateGroupMember(ctx context.Context, groupName string, groupOwnerAddr string,
	addAddresses, removeAddresses []string, opts types.UpdateGroupMemberOption,
) (string, error) {
	groupOwner, err := sdk.AccAddressFromHexUnsafe(groupOwnerAddr)
	if err != nil {
		return "", err
	}
	if groupName == "" {
		return "", errors.New("group name is empty")
	}

	if len(addAddresses) == 0 && len(removeAddresses) == 0 {
		return "", errors.New("no update member")
	}

	addMembers := make([]sdk.AccAddress, 0)
	removeMembers := make([]sdk.AccAddress, 0)

	for _, addr := range addAddresses {
		member, err := sdk.AccAddressFromHexUnsafe(addr)
		if err != nil {
			return "", err
		}
		addMembers = append(addMembers, member)
	}

	for _, addr := range removeAddresses {
		member, err := sdk.AccAddressFromHexUnsafe(addr)
		if err != nil {
			return "", err
		}
		removeMembers = append(removeMembers, member)
	}

	updateGroupMsg := storageTypes.NewMsgUpdateGroupMember(c.MustGetDefaultAccount().GetAddress(), groupOwner, groupName, addMembers, removeMembers)

	return c.sendTxn(ctx, updateGroupMsg, opts.TxOpts)
}

// LeaveGroup make the member leave the specific group
func (c *client) LeaveGroup(ctx context.Context, groupName string, groupOwnerAddr string, opt types.LeaveGroupOption) (string, error) {
	groupOwner, err := sdk.AccAddressFromHexUnsafe(groupOwnerAddr)
	if err != nil {
		return "", err
	}
	leaveGroupMsg := storageTypes.NewMsgLeaveGroup(c.MustGetDefaultAccount().GetAddress(), groupOwner, groupName)
	return c.sendTxn(ctx, leaveGroupMsg, opt.TxOpts)
}

// HeadGroup query the groupInfo on chain, return the group info if exists
// return err info if group not exist
func (c *client) HeadGroup(ctx context.Context, groupName string, groupOwnerAddr string) (*storageTypes.GroupInfo, error) {
	headGroupRequest := storageTypes.QueryHeadGroupRequest{
		GroupOwner: groupOwnerAddr,
		GroupName:  groupName,
	}

	headGroupResponse, err := c.chainClient.HeadGroup(ctx, &headGroupRequest)
	if err != nil {
		return nil, err
	}

	return headGroupResponse.GroupInfo, nil
}

// HeadGroupMember query the group member info on chain, return true if the member exists in group
func (c *client) HeadGroupMember(ctx context.Context, groupName string, groupOwnerAddr, headMemberAddr string) bool {
	headGroupRequest := storageTypes.QueryHeadGroupMemberRequest{
		GroupName:  groupName,
		GroupOwner: groupOwnerAddr,
		Member:     headMemberAddr,
	}

	_, err := c.chainClient.HeadGroupMember(ctx, &headGroupRequest)
	return err == nil
}

// PutGroupPolicy apply group policy to user specified by principalAddr, the sender need to be the owner of the group
func (c *client) PutGroupPolicy(ctx context.Context, groupName string, principalAddr string,
	statements []*permTypes.Statement, opt types.PutPolicyOption,
) (string, error) {
	sender := c.MustGetDefaultAccount().GetAddress()

	resource := gnfdTypes.NewGroupGRN(sender, groupName)

	principal, err := sdk.AccAddressFromHexUnsafe(principalAddr)
	if err != nil {
		return "", err
	}

	putPolicyMsg := storageTypes.NewMsgPutPolicy(sender, resource.String(),
		permTypes.NewPrincipalWithAccount(principal), statements, opt.PolicyExpireTime)

	return c.sendPutPolicyTxn(ctx, putPolicyMsg, opt.TxOpts)
}

// GetBucketPolicyOfGroup get the bucket policy info of the group specified by group id
// it queries a bucket policy that grants permission to a group
func (c *client) GetBucketPolicyOfGroup(ctx context.Context, bucketName string, groupId uint64) (*permTypes.Policy, error) {
	resource := gnfdTypes.NewBucketGRN(bucketName).String()

	queryPolicy := storageTypes.QueryPolicyForGroupRequest{
		Resource:         resource,
		PrincipalGroupId: sdkmath.NewUint(groupId).String(),
	}

	queryPolicyResp, err := c.chainClient.QueryPolicyForGroup(ctx, &queryPolicy)
	if err != nil {
		return nil, err
	}

	return queryPolicyResp.Policy, nil
}

// GetObjectPolicyOfGroup get the object policy info of the group specified by group id
// it queries an object policy that grants permission to a group
func (c *client) GetObjectPolicyOfGroup(ctx context.Context, bucketName, objectName string, groupId uint64) (*permTypes.Policy, error) {
	resource := gnfdTypes.NewObjectGRN(bucketName, objectName)
	queryPolicy := storageTypes.QueryPolicyForGroupRequest{
		Resource:         resource.String(),
		PrincipalGroupId: sdkmath.NewUint(groupId).String(),
	}

	queryPolicyResp, err := c.chainClient.QueryPolicyForGroup(ctx, &queryPolicy)
	if err != nil {
		return nil, err
	}

	return queryPolicyResp.Policy, nil
}

// DeleteGroupPolicy delete group policy of the principal, the sender need to be the owner of the group
func (c *client) DeleteGroupPolicy(ctx context.Context, groupName string, principalAddr string, opt types.DeletePolicyOption) (string, error) {
	sender := c.MustGetDefaultAccount().GetAddress()
	resource := gnfdTypes.NewGroupGRN(sender, groupName).String()

	addr, err := sdk.AccAddressFromHexUnsafe(principalAddr)
	if err != nil {
		return "", err
	}

	principal := permTypes.NewPrincipalWithAccount(addr)

	return c.sendDelPolicyTxn(ctx, sender, resource, principal, opt.TxOpts)
}

<<<<<<< HEAD
// ListGroupByNameAndPrefix get the group list by name and prefix
func (c *client) ListGroupByNameAndPrefix(ctx context.Context, name, prefix string, opts types.ListGroupsOptions) (types.ListGroupsResult, error) {
	const (
		MaximumGetGroupListLimit  = 1000
		MaximumGetGroupListOffset = 100000
		DefaultGetGroupListLimit  = 50
	)

	if name == "" {
		return types.ListGroupsResult{}, nil
	}

	if prefix == "" {
		return types.ListGroupsResult{}, nil
	}

	if opts.Limit < 0 {
		return types.ListGroupsResult{}, nil
	} else if opts.Limit > 1000 {
		opts.Limit = MaximumGetGroupListLimit
	} else if opts.Limit == 0 {
		opts.Limit = DefaultGetGroupListLimit
	}

	if opts.Offset < 0 || opts.Offset > MaximumGetGroupListOffset {
		return types.ListGroupsResult{}, nil
	}

	if opts.SourceType != "" {
		if _, ok := storageTypes.SourceType_value[opts.SourceType]; !ok {
			return types.ListGroupsResult{}, nil
		}
	}

	params := url.Values{}
	params.Set("group-query", "")
	params.Set("name", name)
	params.Set("prefix", prefix)
	params.Set("source-type", opts.SourceType)
	params.Set("limit", strconv.FormatInt(opts.Limit, 10))
	params.Set("offset", strconv.FormatInt(opts.Offset, 10))
	reqMeta := requestMeta{
		urlValues:     params,
		contentSHA256: types.EmptyStringSHA256,
	}

	sendOpt := sendOptions{
		method:           http.MethodGet,
		disableCloseBody: true,
	}

	endpoint, err := c.getInServiceSP()
	if err != nil {
		log.Error().Msg(fmt.Sprintf("get in-service SP fail %s", err.Error()))
		return types.ListGroupsResult{}, err
	}

	resp, err := c.sendReq(ctx, reqMeta, &sendOpt, endpoint)
	if err != nil {
		log.Error().Msg("the list of groups failed: " + err.Error())
		return types.ListGroupsResult{}, err
	}
	defer utils.CloseResponse(resp)

	// unmarshal the json content from response body
	buf := new(strings.Builder)
	_, err = io.Copy(buf, resp.Body)
	if err != nil {
		log.Error().Msg("the list of groups failed: " + err.Error())
		return types.ListGroupsResult{}, err
	}

	listGroupsResult := types.ListGroupsResult{}
	bufStr := buf.String()
	err = json.Unmarshal([]byte(bufStr), &listGroupsResult)
	if err != nil && listGroupsResult.Groups == nil {
		log.Error().Msg("the list of groups failed: " + err.Error())
		return types.ListGroupsResult{}, err
	}

	return listGroupsResult, nil
=======
// GetGroupPolicy get the group policy info of the user specified by principalAddr
func (c *client) GetGroupPolicy(ctx context.Context, groupName string, principalAddr string) (*permTypes.Policy, error) {
	_, err := sdk.AccAddressFromHexUnsafe(principalAddr)
	if err != nil {
		return nil, err
	}
	sender := c.MustGetDefaultAccount().GetAddress()
	resource := gnfdTypes.NewGroupGRN(sender, groupName).String()

	queryPolicy := storageTypes.QueryPolicyForAccountRequest{
		Resource:         resource,
		PrincipalAddress: principalAddr,
	}

	queryPolicyResp, err := c.chainClient.QueryPolicyForAccount(ctx, &queryPolicy)
	if err != nil {
		return nil, err
	}

	return queryPolicyResp.Policy, nil
>>>>>>> 85197699
}<|MERGE_RESOLUTION|>--- conflicted
+++ resolved
@@ -55,14 +55,11 @@
 	// GetObjectPolicyOfGroup get the object policy info of the group specified by group id
 	// it queries an object policy that grants permission to a group
 	GetObjectPolicyOfGroup(ctx context.Context, bucketName, objectName string, groupId uint64) (*permTypes.Policy, error)
-<<<<<<< HEAD
+	// GetGroupPolicy get the group policy info of the user specified by principalAddr
+	GetGroupPolicy(ctx context.Context, groupName string, principalAddr string) (*permTypes.Policy, error)
 	// ListGroupByNameAndPrefix get the group list by name and prefix
 	// it providers fuzzy searches by inputting a specific name and prefix
 	ListGroupByNameAndPrefix(ctx context.Context, name, prefix string, opts types.ListGroupsOptions) (types.ListGroupsResult, error)
-=======
-	// GetGroupPolicy get the group policy info of the user specified by principalAddr
-	GetGroupPolicy(ctx context.Context, groupName string, principalAddr string) (*permTypes.Policy, error)
->>>>>>> 85197699
 }
 
 // CreateGroup create a new group on greenfield chain, the group members can be initialized or not
@@ -224,7 +221,28 @@
 	return c.sendDelPolicyTxn(ctx, sender, resource, principal, opt.TxOpts)
 }
 
-<<<<<<< HEAD
+// GetGroupPolicy get the group policy info of the user specified by principalAddr
+func (c *client) GetGroupPolicy(ctx context.Context, groupName string, principalAddr string) (*permTypes.Policy, error) {
+	_, err := sdk.AccAddressFromHexUnsafe(principalAddr)
+	if err != nil {
+		return nil, err
+	}
+	sender := c.MustGetDefaultAccount().GetAddress()
+	resource := gnfdTypes.NewGroupGRN(sender, groupName).String()
+
+	queryPolicy := storageTypes.QueryPolicyForAccountRequest{
+		Resource:         resource,
+		PrincipalAddress: principalAddr,
+	}
+
+	queryPolicyResp, err := c.chainClient.QueryPolicyForAccount(ctx, &queryPolicy)
+	if err != nil {
+		return nil, err
+	}
+
+	return queryPolicyResp.Policy, nil
+}
+
 // ListGroupByNameAndPrefix get the group list by name and prefix
 func (c *client) ListGroupByNameAndPrefix(ctx context.Context, name, prefix string, opts types.ListGroupsOptions) (types.ListGroupsResult, error) {
 	const (
@@ -306,26 +324,4 @@
 	}
 
 	return listGroupsResult, nil
-=======
-// GetGroupPolicy get the group policy info of the user specified by principalAddr
-func (c *client) GetGroupPolicy(ctx context.Context, groupName string, principalAddr string) (*permTypes.Policy, error) {
-	_, err := sdk.AccAddressFromHexUnsafe(principalAddr)
-	if err != nil {
-		return nil, err
-	}
-	sender := c.MustGetDefaultAccount().GetAddress()
-	resource := gnfdTypes.NewGroupGRN(sender, groupName).String()
-
-	queryPolicy := storageTypes.QueryPolicyForAccountRequest{
-		Resource:         resource,
-		PrincipalAddress: principalAddr,
-	}
-
-	queryPolicyResp, err := c.chainClient.QueryPolicyForAccount(ctx, &queryPolicy)
-	if err != nil {
-		return nil, err
-	}
-
-	return queryPolicyResp.Policy, nil
->>>>>>> 85197699
 }