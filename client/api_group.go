--- conflicted
+++ resolved
@@ -65,10 +65,7 @@
 	// it providers fuzzy searches by inputting a specific name and prefix
 	ListGroup(ctx context.Context, name, prefix string, opts types.ListGroupsOptions) (types.ListGroupsResult, error)
 	// RenewGroupMember renew a list of group members and their expiration time
-<<<<<<< HEAD
 	RenewGroupMember(ctx context.Context, groupOwnerAddr, groupName string, memberAddresses []string, opts types.RenewGroupMemberOption) (string, error)
-=======
-	RenewGroupMember(ctx context.Context, groupOwnerAddr, groupName string, memberAddresses []string, expirationTime []time.Time, opts types.RenewGroupMemberOption) (string, error)
 	// ListGroupMembers returns a list of members contained within the group specified by the group id, including those for which the user's expiration time has already elapsed
 	ListGroupMembers(ctx context.Context, groupID int64, opts types.GroupMembersPaginationOptions) (*types.GroupMembersResult, error)
 	// ListGroupsByAccount  returns a list of groups owned by the specified user, including those for which the user's expiration time has already elapsed
@@ -77,7 +74,6 @@
 	// ListGroupsByOwner returns a list of all groups that the user has joined, including those for which the user's expiration time has already elapsed
 	// By default, the user is the sender. Other users can be set using the option
 	ListGroupsByOwner(ctx context.Context, opts types.GroupsPaginationOptions) (*types.GroupsResult, error)
->>>>>>> a1447eb4
 }
 
 // CreateGroup create a new group on greenfield chain, the group members can be initialized or not
