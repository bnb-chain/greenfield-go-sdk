package client

import (
	"context"
	"fmt"
	"io"
	"os"
	"strings"
	"time"

	"github.com/cometbft/cometbft/votepool"
	"github.com/cosmos/cosmos-sdk/client/grpc/tmservice"

	"cosmossdk.io/errors"
	gosdktypes "github.com/bnb-chain/greenfield-go-sdk/types"
	"github.com/bnb-chain/greenfield/sdk/types"
	"github.com/cometbft/cometbft/proto/tendermint/p2p"
	ctypes "github.com/cometbft/cometbft/rpc/core/types"
	bfttypes "github.com/cometbft/cometbft/types"
	sdk "github.com/cosmos/cosmos-sdk/types"
	"github.com/cosmos/cosmos-sdk/types/tx"
	"google.golang.org/grpc"
)

// IBasicClient interface defines basic functions of greenfield Client.
type IBasicClient interface {
	EnableTrace(outputStream io.Writer, onlyTraceErr bool)

	GetNodeInfo(ctx context.Context) (*p2p.DefaultNodeInfo, *tmservice.VersionInfo, error)

	GetStatus(ctx context.Context) (*ctypes.ResultStatus, error)
	GetCommit(ctx context.Context, height int64) (*ctypes.ResultCommit, error)
	GetLatestBlockHeight(ctx context.Context) (int64, error)
	GetLatestBlock(ctx context.Context) (*bfttypes.Block, error)
	GetSyncing(ctx context.Context) (bool, error)
	GetBlockByHeight(ctx context.Context, height int64) (*bfttypes.Block, error)
	GetBlockResultByHeight(ctx context.Context, height int64) (*ctypes.ResultBlockResults, error)

	GetValidatorSet(ctx context.Context) (int64, []*bfttypes.Validator, error)
	GetValidatorsByHeight(ctx context.Context, height int64) ([]*bfttypes.Validator, error)

	WaitForBlockHeight(ctx context.Context, height int64) error
	WaitForTx(ctx context.Context, hash string) (*ctypes.ResultTx, error)
	WaitForNBlocks(ctx context.Context, n int64) error
	WaitForNextBlock(ctx context.Context) error

	SimulateTx(ctx context.Context, msgs []sdk.Msg, txOpt types.TxOption, opts ...grpc.CallOption) (*tx.SimulateResponse, error)
	SimulateRawTx(ctx context.Context, txBytes []byte, opts ...grpc.CallOption) (*tx.SimulateResponse, error)
	BroadcastTx(ctx context.Context, msgs []sdk.Msg, txOpt *types.TxOption, opts ...grpc.CallOption) (*tx.BroadcastTxResponse, error)
	BroadcastRawTx(ctx context.Context, txBytes []byte, sync bool) (*sdk.TxResponse, error)

	BroadcastVote(ctx context.Context, vote votepool.Vote) error
	QueryVote(ctx context.Context, eventType int, eventHash []byte) (*ctypes.ResultQueryVote, error)
}

// EnableTrace support trace error info the request and the response
func (c *Client) EnableTrace(output io.Writer, onlyTraceErr bool) {
	if output == nil {
		output = os.Stdout
	}

	c.onlyTraceError = onlyTraceErr

	c.traceOutput = output
	c.isTraceEnabled = true
}

// GetNodeInfo - Get the current node info of the greenfield that the Client is connected to.
//
// - ctx: Context variables for the current API call.
//
// - ret1: The Node info.
//
// - ret2: The Version info.
//
// - ret3: Return error when the request failed, otherwise return nil.
func (c *Client) GetNodeInfo(ctx context.Context) (*p2p.DefaultNodeInfo, *tmservice.VersionInfo, error) {
	nodeInfoResponse, err := c.chainClient.TmClient.GetNodeInfo(ctx, &tmservice.GetNodeInfoRequest{})
	if err != nil {
		return nil, nil, err
	}
	return nodeInfoResponse.DefaultNodeInfo, nodeInfoResponse.ApplicationVersion, nil
}

// GetStatus - Get the status of connected Node.
//
// - ctx: Context variables for the current API call.
//
// - ret1: The detail of Node status.
//
// - ret2: Return error when the request failed, otherwise return nil.
func (c *Client) GetStatus(ctx context.Context) (*ctypes.ResultStatus, error) {
	return c.chainClient.GetStatus(ctx)
}

// GetCommit - Get the block commit detail.
//
// - ctx: Context variables for the current API call.
//
// - height: The block height.
//
// - ret1: The commit result.
//
// - ret2: Return error when the request failed, otherwise return nil.
func (c *Client) GetCommit(ctx context.Context, height int64) (*ctypes.ResultCommit, error) {
	return c.chainClient.GetCommit(ctx, height)
}

// BroadcastRawTx - Broadcast raw transaction bytes to a Tendermint node.
//
// - ctx: Context variables for the current API call.
//
// - txBytes: The transaction bytes.
//
// - sync: A flag to specify the transaction mode. If it is true, the transaction is broadcast synchronously. If it is false, the transaction is broadcast asynchronously.
//
// - ret1: Transaction response, it can indicate both success and failed transaction.
//
// - ret2: Return error when the request failed, otherwise return nil.
func (c *Client) BroadcastRawTx(ctx context.Context, txBytes []byte, sync bool) (*sdk.TxResponse, error) {
	var mode tx.BroadcastMode
	if sync {
		mode = tx.BroadcastMode_BROADCAST_MODE_SYNC
	} else {
		mode = tx.BroadcastMode_BROADCAST_MODE_ASYNC
	}
	broadcastTxResponse, err := c.chainClient.TxClient.BroadcastTx(ctx, &tx.BroadcastTxRequest{TxBytes: txBytes, Mode: mode})
	if err != nil {
		return nil, err
	}
	return broadcastTxResponse.TxResponse, nil
}

// SimulateRawTx - Simulate the execution of a raw transaction on the blockchain without broadcasting it to the network.
//
// - ctx: Context variables for the current API call.
//
// - txBytes: The transaction bytes.
//
// - opts: The grpc option(s) if Client is using grpc connection.
//
// - ret1: The simulation result.
//
// - ret2: Return error when the request failed, otherwise return nil.
func (c *Client) SimulateRawTx(ctx context.Context, txBytes []byte, opts ...grpc.CallOption) (*tx.SimulateResponse, error) {
	simulateResponse, err := c.chainClient.TxClient.Simulate(
		ctx,
		&tx.SimulateRequest{
			TxBytes: txBytes,
		},
		opts...,
	)
	if err != nil {
		return nil, err
	}
	return simulateResponse, nil
}

// GetLatestBlock - Get the latest block from the chain.
//
// - ctx: Context variables for the current API call.
//
// - ret1: The block result.
//
// - ret2: Return error when the request failed, otherwise return nil.
func (c *Client) GetLatestBlock(ctx context.Context) (*bfttypes.Block, error) {
	res, err := c.chainClient.GetBlock(ctx, nil)
	if err != nil {
		return nil, err
	}
	return res.Block, nil
}

// GetLatestBlockHeight - Get the height of the latest block from the chain.
//
// - ctx: Context variables for the current API call.
//
// - ret1: The block height.
//
// - ret2: Return error when the request failed, otherwise return nil.
func (c *Client) GetLatestBlockHeight(ctx context.Context) (int64, error) {
	resp, err := c.GetLatestBlock(ctx)
	if err != nil {
		return 0, nil
	}
	return resp.Header.Height, nil
}

// WaitForBlockHeight - Wait until a specified block height is committed.
//
// - ctx: Context variables for the current API call.
//
// - ret: Return error when the request failed, otherwise return nil.
func (c *Client) WaitForBlockHeight(ctx context.Context, h int64) error {
	ticker := time.NewTicker(time.Second)
	defer ticker.Stop()

	for {
		latestBlockHeight, err := c.GetLatestBlockHeight(ctx)
		if err != nil {
			return err
		}
		if latestBlockHeight >= h {
			return nil
		}
		select {
		case <-ctx.Done():
			return errors.Wrap(ctx.Err(), "timeout exceeded waiting for block")
		case <-ticker.C:
		}
	}
}

// WaitForNextBlock - Wait until the next block is committed since current block.
//
// - ctx: Context variables for the current API call.
//
// - ret: Return error when the request failed, otherwise return nil.
func (c *Client) WaitForNextBlock(ctx context.Context) error {
	return c.WaitForNBlocks(ctx, 1)
}

// WaitForNBlocks - Wait for another n blocks to be committed since current block.
//
// - ctx: Context variables for the current API call.
//
// - n: number of blocks to be waited.
//
// - ret: Return error when the request failed, otherwise return nil.
func (c *Client) WaitForNBlocks(ctx context.Context, n int64) error {
	start, err := c.GetLatestBlock(ctx)
	if err != nil {
		return err
	}
	return c.WaitForBlockHeight(ctx, start.Header.Height+n)
}

// WaitForTx - Wait for a transaction to be confirmed onchian, if transaction not found in current block, wait for the next block. API ends when a transaction is found or context is canceled.
//
// - ctx: Context variables for the current API call.
//
// - hash: The hex representation of transaction hash.
//
// - ret1: The transaction result details.
//
// - ret2: Return error when the request failed, otherwise return nil.
func (c *Client) WaitForTx(ctx context.Context, hash string) (*ctypes.ResultTx, error) {
	for {
		var (
			txResponse *ctypes.ResultTx
			err        error
			waitTxCtx  context.Context
			cancelFunc context.CancelFunc
		)

		// when websocket conn is used, use a short timeout context to achieve the retry mechanism
		if c.useWebsocketConn {
			waitTxCtx, cancelFunc = context.WithTimeout(context.Background(), gosdktypes.WaitTxContextTimeOut)
			txResponse, err = c.chainClient.Tx(waitTxCtx, hash)
			cancelFunc()
		} else {
			txResponse, err = c.chainClient.Tx(ctx, hash)
		}
		if err != nil {
			// Tx not found, wait for next block and try again
			// If websocket conn is enabled, we also want to re-try the GetTx calls by having a timeout context
			if strings.Contains(err.Error(), "not found") || (c.useWebsocketConn && (waitTxCtx.Err() == context.DeadlineExceeded)) {

				err := c.WaitForNextBlock(ctx)
				if err != nil {
					return nil, errors.Wrap(err, "waiting for next block")
				}
				continue
			}
			return nil, errors.Wrapf(err, "fetching tx '%s'", hash)
		}
		// `nil` could mean the transaction is in the mempool, invalidated, or was not sent in the first place.
		if txResponse == nil {
			err := c.WaitForNextBlock(ctx)
			if err != nil {
				return nil, errors.Wrap(err, "waiting for next block")
			}
			continue
		}
		// Tx found
		return txResponse, nil
	}
}

<<<<<<< HEAD
// BroadcastTx broadcasts a transaction containing the provided messages to the chain.
// The function returns a pointer to a BroadcastTxResponse and any error that occurred during the operation.
func (c *client) BroadcastTx(ctx context.Context, msgs []sdk.Msg, txOpt *types.TxOption, opts ...grpc.CallOption) (*tx.BroadcastTxResponse, error) {
	if len(msgs) == 0 {
		return nil, fmt.Errorf("msg is not provided in the transaction")
	}
	for _, msg := range msgs {
		if err := msg.ValidateBasic(); err != nil {
			return nil, err
		}
	}
=======
// BroadcastTx - Broadcast a transaction containing the provided message(s) to the chain.
//
// - ctx: Context variables for the current API call.
//
// - msgs: Message(s) to be broadcast to blockchain.
//
// - txOpt: txOpt contains options for customizing the transaction.
//
// - opts: The grpc option(s) if Client is using grpc connection.
//
// - ret1: transaction response, it can indicate both success and failed transaction.
//
// - ret2: Return error when the request failed, otherwise return nil.
func (c *Client) BroadcastTx(ctx context.Context, msgs []sdk.Msg, txOpt *types.TxOption, opts ...grpc.CallOption) (*tx.BroadcastTxResponse, error) {
>>>>>>> e6b5db6b
	resp, err := c.chainClient.BroadcastTx(ctx, msgs, txOpt, opts...)
	if err != nil {
		return nil, err
	}
	if resp.TxResponse.Code != 0 {
		return resp, fmt.Errorf("the tx has failed with response code: %d, codespace:%s", resp.TxResponse.Code, resp.TxResponse.Codespace)
	}
	return resp, nil
}

// SimulateTx - Simulate a transaction containing the provided message(s) on the chain.
//
// - ctx: Context variables for the current API call.
//
// - msgs: Message(s) to be broadcast to blockchain.
//
// - txOpt: TxOpt contains options for customizing the transaction.
//
// - opts: The grpc option(s) if Client is using grpc connection.
//
// - ret1: The simulation result.
//
// - ret2: Return error when the request failed, otherwise return nil.
func (c *Client) SimulateTx(ctx context.Context, msgs []sdk.Msg, txOpt types.TxOption, opts ...grpc.CallOption) (*tx.SimulateResponse, error) {
	return c.chainClient.SimulateTx(ctx, msgs, &txOpt, opts...)
}

// GetSyncing - Retrieve the syncing status of the node.
//
// - ctx: Context variables for the current API call.
//
// - ret1: The boolean value which indicates whether the node has caught up the latest block.
//
// - ret2: Return error when the request failed, otherwise return nil.
func (c *Client) GetSyncing(ctx context.Context) (bool, error) {
	syncing, err := c.chainClient.GetSyncing(ctx, &tmservice.GetSyncingRequest{})
	if err != nil {
		return false, err
	}
	return syncing.Syncing, nil
}

// GetBlockByHeight - Retrieve the block at the given height from the chain.
//
// - ctx: Context variables for the current API call.
//
// - height: The block height.
//
// - ret1: The boolean value which indicates whether the node has caught up the latest block.
//
// - ret2: Return error when the request failed, otherwise return nil.
func (c *Client) GetBlockByHeight(ctx context.Context, height int64) (*bfttypes.Block, error) {
	blockByHeight, err := c.chainClient.GetBlock(ctx, &height)
	if err != nil {
		return nil, err
	}
	return blockByHeight.Block, nil
}

// GetBlockResultByHeight - Retrieve the block result at the given height from the chain.
//
// - ctx: Context variables for the current API call.
//
// - height: The block height.
//
// - ret1: The boolean value which indicates whether the node has caught up the latest block.
//
// - ret2: Return error when the request failed, otherwise return nil.
func (c *Client) GetBlockResultByHeight(ctx context.Context, height int64) (*ctypes.ResultBlockResults, error) {
	return c.chainClient.GetBlockResults(ctx, &height)
}

// GetValidatorSet - Retrieve the latest validator set from the chain.
//
// - ctx: Context variables for the current API call.
//
// - ret1: The latest height of block that validators set info retrieved from.
//
// - ret2: The list of validators.
//
// - ret3: Return error when the request failed, otherwise return nil.
func (c *Client) GetValidatorSet(ctx context.Context) (int64, []*bfttypes.Validator, error) {
	validatorSetResponse, err := c.chainClient.GetValidators(ctx, nil)
	if err != nil {
		return 0, nil, err
	}
	return validatorSetResponse.BlockHeight, validatorSetResponse.Validators, nil
}

// GetValidatorsByHeight - Retrieve the validator set at a given block height from the chain.
//
// - ctx: Context variables for the current API call.
//
// - height: The block height.
//
// - ret1: The list of validators.
//
// - ret2: Return error when the request failed, otherwise return nil.
func (c *Client) GetValidatorsByHeight(ctx context.Context, height int64) ([]*bfttypes.Validator, error) {
	validatorSetResponse, err := c.chainClient.GetValidators(ctx, &height)
	if err != nil {
		return nil, err
	}
	return validatorSetResponse.Validators, nil
}

// BroadcastVote - Broadcast a vote to the Node's VotePool, it is used by Greenfield relayer and challengers by now.
//
// - ctx: Context variables for the current API call.
//
// - vote: Contains vote details.
//
// - ret: Return error when the request failed, otherwise return nil.
func (c *Client) BroadcastVote(ctx context.Context, vote votepool.Vote) error {
	return c.chainClient.BroadcastVote(ctx, vote)
}

// QueryVote - Query a vote from the Node's VotePool, it is used by Greenfield relayer and challengers by now.
//
// - ctx: Context variables for the current API call.
//
// - eventType: The type of vote to be queried.
//
// - eventHash: The hash bytes of vote
//
// - ret1: The vote result
//
// - ret2: Return error when the request failed, otherwise return nil.
func (c *Client) QueryVote(ctx context.Context, eventType int, eventHash []byte) (*ctypes.ResultQueryVote, error) {
	return c.chainClient.QueryVote(ctx, eventType, eventHash)
}<|MERGE_RESOLUTION|>--- conflicted
+++ resolved
@@ -287,10 +287,20 @@
 	}
 }
 
-<<<<<<< HEAD
-// BroadcastTx broadcasts a transaction containing the provided messages to the chain.
-// The function returns a pointer to a BroadcastTxResponse and any error that occurred during the operation.
-func (c *client) BroadcastTx(ctx context.Context, msgs []sdk.Msg, txOpt *types.TxOption, opts ...grpc.CallOption) (*tx.BroadcastTxResponse, error) {
+// BroadcastTx - Broadcast a transaction containing the provided message(s) to the chain.
+//
+// - ctx: Context variables for the current API call.
+//
+// - msgs: Message(s) to be broadcast to blockchain.
+//
+// - txOpt: txOpt contains options for customizing the transaction.
+//
+// - opts: The grpc option(s) if Client is using grpc connection.
+//
+// - ret1: transaction response, it can indicate both success and failed transaction.
+//
+// - ret2: Return error when the request failed, otherwise return nil.
+func (c *Client) BroadcastTx(ctx context.Context, msgs []sdk.Msg, txOpt *types.TxOption, opts ...grpc.CallOption) (*tx.BroadcastTxResponse, error) {
 	if len(msgs) == 0 {
 		return nil, fmt.Errorf("msg is not provided in the transaction")
 	}
@@ -299,22 +309,6 @@
 			return nil, err
 		}
 	}
-=======
-// BroadcastTx - Broadcast a transaction containing the provided message(s) to the chain.
-//
-// - ctx: Context variables for the current API call.
-//
-// - msgs: Message(s) to be broadcast to blockchain.
-//
-// - txOpt: txOpt contains options for customizing the transaction.
-//
-// - opts: The grpc option(s) if Client is using grpc connection.
-//
-// - ret1: transaction response, it can indicate both success and failed transaction.
-//
-// - ret2: Return error when the request failed, otherwise return nil.
-func (c *Client) BroadcastTx(ctx context.Context, msgs []sdk.Msg, txOpt *types.TxOption, opts ...grpc.CallOption) (*tx.BroadcastTxResponse, error) {
->>>>>>> e6b5db6b
 	resp, err := c.chainClient.BroadcastTx(ctx, msgs, txOpt, opts...)
 	if err != nil {
 		return nil, err
