--- conflicted
+++ resolved
@@ -12,13 +12,9 @@
       - develop
 
 env:
-<<<<<<< HEAD
-  GreenfieldTag: v0.2.4-alpha.1
-  GreenfieldStorageProviderTag: fix-price
-=======
+
   GreenfieldTag: develop
-  GreenfieldStorageProviderTag: develop
->>>>>>> f3fea665
+  GreenfieldStorageProviderTag: e74c8329c67da3793581db0d65c714ab5c1a1587
   GOPRIVATE: github.com/bnb-chain
   GH_ACCESS_TOKEN: ${{ secrets.GH_TOKEN }}
   MYSQL_USER: root
