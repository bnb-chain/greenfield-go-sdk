--- conflicted
+++ resolved
@@ -5,22 +5,15 @@
     branches:
       - master
       - develop
-      - feat-sp-exit-develop
 
   pull_request:
     branches:
       - master
       - develop
-      - feat-sp-exit-develop
 
 env:
-<<<<<<< HEAD
-  GreenfieldTag: f847ad5053fdd6c5d5471bbac307d81d1e262d7a
+  GreenfieldTag: v0.2.3-alpha.5
   GreenfieldStorageProviderTag: f3d0c483326d0521f6f5057764558a43c8259b63
-=======
-  GreenfieldTag: 9ac03468d48bec5b43134bbc657541fd837f70ee
-  GreenfieldStorageProviderTag: v0.2.3-alpha.1
->>>>>>> d7f2c959
   GOPRIVATE: github.com/bnb-chain
   GH_ACCESS_TOKEN: ${{ secrets.GH_TOKEN }}
   MYSQL_USER: root
